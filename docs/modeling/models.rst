--- conflicted
+++ resolved
@@ -102,8 +102,6 @@
 - Evaluating polynomial models with multiple parameter sets with one input data
   set creates multiple output data sets::
 
-<<<<<<< HEAD
-    >>> p1 = models.Polynomial1DModel(1, param_dim=5)
     >>> len(p1.parameters)
     10
     >>> p1.c1 = [0, 1, 2, 3, 4]
@@ -111,21 +109,10 @@
     array([[ 0.,  0.,  0.,  0.,  0.],
            [ 0.,  1.,  2.,  3.,  4.]])
     >>> y = p1(x)
-=======
->>> p1 = models.Polynomial1DModel(1, param_dim=5)
->>> len(p1.parameters)
-10
->>> p1.c1 = [0, 1, 2, 3, 4]
->>> p1.param_sets
-array([[ 0.,  0.,  0.,  0.,  0.],
-       [ 0.,  1.,  2.,  3.,  4.]])
->>> y = p1(x)
->>>>>>> ef27b0c4
 
 
 .. plot::
 
-<<<<<<< HEAD
    import matplotlib.pyplot as plt
    import numpy as np
    from astropy.modeling import models, fitting
@@ -201,80 +188,4 @@
            [ 0.,  0.,  0.,  0.,  0.],
            [ 0.,  0.,  0.,  0.,  0.],
            [ 0.,  0.,  0.,  0.,  0.],
-           [ 0.,  0.,  0.,  0.,  0.]])}
-=======
-  import matplotlib.pyplot as plt
-  import numpy as np
-  from astropy.modeling import models, fitting
-  x = np.arange(1, 10, .1)
-  p1 = models.Polynomial1DModel(1, param_dim=5)
-  p1.c1 = [0, 1, 2, 3, 4]
-  y = p1(x)
-  plt.plot(x, y)
-  plt.title("Polynomial1DModel with 5 parameter sets")
-  plt.show()
-
-- When passed a 2D array, the same polynomial will map parameter sets to array columns
-
->>> x = np.ones((10,5))
->>> y = p1(x)
->>> print(y)
-array([[ 0.,  1.,  2.,  3.,  4.],
-       [ 0.,  1.,  2.,  3.,  4.],
-       [ 0.,  1.,  2.,  3.,  4.],
-       [ 0.,  1.,  2.,  3.,  4.],
-       [ 0.,  1.,  2.,  3.,  4.],
-       [ 0.,  1.,  2.,  3.,  4.],
-       [ 0.,  1.,  2.,  3.,  4.],
-       [ 0.,  1.,  2.,  3.,  4.],
-       [ 0.,  1.,  2.,  3.,  4.],
-       [ 0.,  1.,  2.,  3.,  4.]])
->>> print(y.shape)
-(10,5)
-
-- Create and evaluate a parallel composite model
-
->>> x = np.arange(1,10,.1)
->>> p1 = models.Polynomial1DModel(1)
->>> g1 = models.Gaussian1DModel(10., stddev=2.1, mean=4.2)
->>> parallel_composite_model = ParallelCompositeModel([g1, p1])
->>> y = parallel_composite_model(x)
-
-This is equivalent to applying the two models in parallel:
-
->>> y = x + g1(x) + p1(x)
-
-In more complex cases the input and output may be mapped to transformations:
-
->>> x, y = np.mgrid[:5, :5]
->>> off = models.ShiftModel(-3.2)
->>> poly2 = models.Poly2DModel(2)
->>> serial_composite_model = SerialCompositeModel([off, poly2], inmap=[['x'], ['x', 'y']], outmap=[['x'], ['z']])
-
-The above composite transform will apply an inplace shift to x, followed by a 2D
-polynomial and will save the result in an array, labeled 'z'.
-To evaluate this model use a LabeledInput object
-
->>> labeled_data = LabeledInput([x, y], ['x', 'y'])
->>> result = serial_composite_model(labeled_data)
-
-The output is also a LabeledInput object and the result is stored in label 'z'.
-
->>> print(result)
-{'x': array([[-3.2, -3.2, -3.2, -3.2, -3.2],
-       [-2.2, -2.2, -2.2, -2.2, -2.2],
-       [-1.2, -1.2, -1.2, -1.2, -1.2],
-       [-0.2, -0.2, -0.2, -0.2, -0.2],
-       [ 0.8,  0.8,  0.8,  0.8,  0.8]]),
- 'y': array([[0, 1, 2, 3, 4],
-       [0, 1, 2, 3, 4],
-       [0, 1, 2, 3, 4],
-       [0, 1, 2, 3, 4],
-       [0, 1, 2, 3, 4]]),
- 'z': array([[ 0.,  0.,  0.,  0.,  0.],
-       [ 0.,  0.,  0.,  0.,  0.],
-       [ 0.,  0.,  0.,  0.,  0.],
-       [ 0.,  0.,  0.,  0.,  0.],
-       [ 0.,  0.,  0.,  0.,  0.]])}
-
->>>>>>> ef27b0c4
+           [ 0.,  0.,  0.,  0.,  0.]])}